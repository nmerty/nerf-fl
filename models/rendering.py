import torch
from einops import rearrange, reduce, repeat

__all__ = ['render_rays']


def sample_pdf(bins, weights, N_importance, det=False, eps=1e-5):
    """
    Sample @N_importance samples from @bins with distribution defined by @weights.
    Inputs:
        bins: (N_rays, N_samples_+1) where N_samples_ is "the number of coarse samples per ray - 2"
        weights: (N_rays, N_samples_)
        N_importance: the number of samples to draw from the distribution
        det: deterministic or not
        eps: a small number to prevent division by zero
    Outputs:
        samples: the sampled samples
    """
    N_rays, N_samples_ = weights.shape
    weights = weights + eps # prevent division by zero (don't do inplace op!)
    pdf = weights / reduce(weights, 'n1 n2 -> n1 1', 'sum') # (N_rays, N_samples_)
    cdf = torch.cumsum(pdf, -1) # (N_rays, N_samples), cumulative distribution function
    cdf = torch.cat([torch.zeros_like(cdf[: ,:1]), cdf], -1)  # (N_rays, N_samples_+1) 
                                                               # padded to 0~1 inclusive

    if det:
        u = torch.linspace(0, 1, N_importance, device=bins.device)
        u = u.expand(N_rays, N_importance)
    else:
        u = torch.rand(N_rays, N_importance, device=bins.device)
    u = u.contiguous()

    inds = torch.searchsorted(cdf, u, right=True)
    below = torch.clamp_min(inds-1, 0)
    above = torch.clamp_max(inds, N_samples_)

    inds_sampled = rearrange(torch.stack([below, above], -1), 'n1 n2 c -> n1 (n2 c)', c=2)
    cdf_g = rearrange(torch.gather(cdf, 1, inds_sampled), 'n1 (n2 c) -> n1 n2 c', c=2)
    bins_g = rearrange(torch.gather(bins, 1, inds_sampled), 'n1 (n2 c) -> n1 n2 c', c=2)

    denom = cdf_g[...,1]-cdf_g[...,0]
    denom[denom<eps] = 1 # denom equals 0 means a bin has weight 0, in which case it will not be sampled
                         # anyway, therefore any value for it is fine (set to 1 here)

    samples = bins_g[...,0] + (u-cdf_g[...,0])/denom * (bins_g[...,1]-bins_g[...,0])
    return samples


def render_rays(models,
                embeddings,
                rays,
                ts,
                N_samples=64,
                use_disp=False,
                perturb=0,
                noise_std=1,
                N_importance=0,
                chunk=1024*32,
                white_back=False,
                test_time=False,
                **kwargs
                ):
    """
    Render rays by computing the output of @model applied on @rays and @ts
    Inputs:
        models: dict of NeRF models (coarse and fine) defined in nerf.py
        embeddings: dict of embedding models of origin and direction defined in nerf.py
        rays: (N_rays, 3+3), ray origins and directions
        ts: (N_rays), ray time as embedding index
        N_samples: number of coarse samples per ray
        use_disp: whether to sample in disparity space (inverse depth)
        perturb: factor to perturb the sampling position on the ray (for coarse model only)
        noise_std: factor to perturb the model's prediction of sigma
        N_importance: number of fine samples per ray
        chunk: the chunk size in batched inference
        white_back: whether the background is white (dataset dependent)
        test_time: whether it is test (inference only) or not. If True, it will not do inference
                   on coarse rgb to save time
    Outputs:
        result: dictionary containing final rgb and depth maps for coarse and fine models
    """
    current_epoch = kwargs.get('current_epoch')

    def inference(results, model, xyz, z_vals, test_time=False, **kwargs):
        """
        Helper function that performs model inference.
        Inputs:
            results: a dict storing all results
            model: NeRF model (coarse or fine)
            xyz: (N_rays, N_samples_, 3) sampled positions
                  N_samples_ is the number of sampled points on each ray;
                             = N_samples for coarse model
                             = N_samples+N_importance for fine model
            z_vals: (N_rays, N_samples_) depths of the sampled positions
            test_time: test time or not
        """
        typ = model.typ
        N_samples_ = xyz.shape[1]
        xyz_ = rearrange(xyz, 'n1 n2 c -> (n1 n2) c', c=3)

        # Perform model inference to get rgb and raw sigma
        B = xyz_.shape[0]
        out_chunks = []
        if typ=='coarse' and test_time and 'fine' in models:
            for i in range(0, B, chunk):
<<<<<<< HEAD
                if model.refine_pose:  # BARF
                    xyz_embedded = embedding_xyz(xyz_[i:i + chunk], kwargs.get('current_epoch'))
                else:
                    xyz_embedded = embedding_xyz(xyz_[i:i+chunk])
=======
                xyz_embedded = embedding_xyz(xyz_[i:i+chunk], current_epoch)
>>>>>>> 53fdc520
                out_chunks += [model(xyz_embedded, sigma_only=True)]
            out = torch.cat(out_chunks, 0)
<<<<<<< HEAD
            static_sigmas = rearrange(out, '(n1 n2) 1 -> n1 n2', n1=N_rays, n2=N_samples_)
=======
            sigmas = rearrange(out, '(n1 n2) 1 -> n1 n2', n1=N_rays, n2=N_samples_)
>>>>>>> 53fdc520
        else: # infer rgb and sigma and others
            dir_embedded_ = repeat(dir_embedded, 'n1 c -> (n1 n2) c', n2=N_samples_)
            # create other necessary inputs
            if model.encode_appearance:
                a_embedded_ = repeat(a_embedded, 'n1 c -> (n1 n2) c', n2=N_samples_)
            if output_transient:
                t_embedded_ = repeat(t_embedded, 'n1 c -> (n1 n2) c', n2=N_samples_)
            for i in range(0, B, chunk):
<<<<<<< HEAD
                # inputs for original NeRF
                if model.refine_pose:
                    inputs = [embedding_xyz(xyz_[i:i+chunk], kwargs.get('current_epoch')), dir_embedded_[i:i+chunk]]
                else:
                    inputs = [embedding_xyz(xyz_[i:i + chunk]), dir_embedded_[i:i + chunk]]
                # additional inputs for NeRF-W
                if model.encode_appearance:
                    inputs += [a_embedded_[i:i+chunk]]
                if output_transient:
                    inputs += [t_embedded_[i:i+chunk]]
                out_chunks += [model(torch.cat(inputs, 1), output_transient=output_transient)]
=======
                xyz_embedded = embedding_xyz(xyz_[i:i+chunk], current_epoch)
                xyzdir_embedded = torch.cat([xyz_embedded,
                                             dir_embedded_[i:i+chunk]], 1)
                out_chunks += [model(xyzdir_embedded, sigma_only=False)]
>>>>>>> 53fdc520

            out = torch.cat(out_chunks, 0)
            out = rearrange(out, '(n1 n2) c -> n1 n2 c', n1=N_rays, n2=N_samples_)
            static_rgbs = out[..., :3] # (N_rays, N_samples_, 3)
            static_sigmas = out[..., 3] # (N_rays, N_samples_)
            if output_transient:
                transient_rgbs = out[..., 4:7]
                transient_sigmas = out[..., 7]
                transient_betas = out[..., 8]

        # Convert these values using volume rendering
        deltas = z_vals[:, 1:] - z_vals[:, :-1] # (N_rays, N_samples_-1)
        delta_inf = 1e2 * torch.ones_like(deltas[:, :1]) # (N_rays, 1) the last delta is infinity
        deltas = torch.cat([deltas, delta_inf], -1)  # (N_rays, N_samples_)

        if output_transient:
            static_alphas = 1-torch.exp(-deltas*static_sigmas)
            transient_alphas = 1-torch.exp(-deltas*transient_sigmas)
            alphas = 1-torch.exp(-deltas*(static_sigmas+transient_sigmas))
        else:
            noise = torch.randn_like(static_sigmas) * noise_std
            alphas = 1-torch.exp(-deltas*torch.relu(static_sigmas+noise))

        alphas_shifted = \
            torch.cat([torch.ones_like(alphas[:, :1]), 1-alphas], -1) # [1, 1-a1, 1-a2, ...]
        transmittance = torch.cumprod(alphas_shifted[:, :-1], -1) # [1, 1-a1, (1-a1)(1-a2), ...]

        if output_transient:
            static_weights = static_alphas * transmittance
            transient_weights = transient_alphas * transmittance

        weights = alphas * transmittance
        weights_sum = reduce(weights, 'n1 n2 -> n1', 'sum')

        results[f'weights_{typ}'] = weights
        results[f'opacity_{typ}'] = weights_sum
<<<<<<< HEAD
        if output_transient:
            results['transient_sigmas'] = transient_sigmas
        if test_time and typ == 'coarse':
            return

=======
        results[f'z_vals_{typ}'] = z_vals
        if test_time and typ == 'coarse' and 'fine' in models:
            return

        rgb_map = reduce(rearrange(weights, 'n1 n2 -> n1 n2 1')*rgbs, 'n1 n2 c -> n1 c', 'sum')
        depth_map = reduce(weights*z_vals, 'n1 n2 -> n1', 'sum')

        if white_back:
            rgb_map += 1-weights_sum.unsqueeze(1)

        results[f'rgb_{typ}'] = rgb_map
        results[f'depth_{typ}'] = depth_map
>>>>>>> 53fdc520

        if output_transient:
            static_rgb_map = reduce(rearrange(static_weights, 'n1 n2 -> n1 n2 1')*static_rgbs,
                                    'n1 n2 c -> n1 c', 'sum')
            if white_back:
                static_rgb_map += 1-rearrange(weights_sum, 'n -> n 1')
            
            transient_rgb_map = \
                reduce(rearrange(transient_weights, 'n1 n2 -> n1 n2 1')*transient_rgbs,
                       'n1 n2 c -> n1 c', 'sum')
            results['beta'] = reduce(transient_weights*transient_betas, 'n1 n2 -> n1', 'sum')
            # Add beta_min AFTER the beta composition. Different from eq 10~12 in the paper.
            # See "Notes on differences with the paper" in README.
            results['beta'] += model.beta_min
            
            # the rgb maps here are when both fields exist
            results['_rgb_fine_static'] = static_rgb_map
            results['_rgb_fine_transient'] = transient_rgb_map
            results['rgb_fine'] = static_rgb_map + transient_rgb_map

            if test_time:
                # Compute also static and transient rgbs when only one field exists.
                # The result is different from when both fields exist, since the transimttance
                # will change.
                static_alphas_shifted = \
                    torch.cat([torch.ones_like(static_alphas[:, :1]), 1-static_alphas], -1)
                static_transmittance = torch.cumprod(static_alphas_shifted[:, :-1], -1)
                static_weights_ = static_alphas * static_transmittance
                static_rgb_map_ = \
                    reduce(rearrange(static_weights_, 'n1 n2 -> n1 n2 1')*static_rgbs,
                           'n1 n2 c -> n1 c', 'sum')
                if white_back:
                    static_rgb_map_ += 1-rearrange(weights_sum, 'n -> n 1')
                results['rgb_fine_static'] = static_rgb_map_
                results['depth_fine_static'] = \
                    reduce(static_weights_*z_vals, 'n1 n2 -> n1', 'sum')

                transient_alphas_shifted = \
                    torch.cat([torch.ones_like(transient_alphas[:, :1]), 1-transient_alphas], -1)
                transient_transmittance = torch.cumprod(transient_alphas_shifted[:, :-1], -1)
                transient_weights_ = transient_alphas * transient_transmittance
                results['rgb_fine_transient'] = \
                    reduce(rearrange(transient_weights_, 'n1 n2 -> n1 n2 1')*transient_rgbs,
                           'n1 n2 c -> n1 c', 'sum')
                results['depth_fine_transient'] = \
                    reduce(transient_weights_*z_vals, 'n1 n2 -> n1', 'sum')
        else: # no transient field
            rgb_map = reduce(rearrange(weights, 'n1 n2 -> n1 n2 1')*static_rgbs,
                             'n1 n2 c -> n1 c', 'sum')
            if white_back:
                rgb_map += 1-rearrange(weights_sum, 'n -> n 1')
            results[f'rgb_{typ}'] = rgb_map

        results[f'depth_{typ}'] = reduce(weights*z_vals, 'n1 n2 -> n1', 'sum')
        return

    embedding_xyz, embedding_dir = embeddings['xyz'], embeddings['dir']

    # Decompose the inputs
    N_rays = rays.shape[0]
    rays_o, rays_d = rays[:, 0:3], rays[:, 3:6] # both (N_rays, 3)
    near, far = rays[:, 6:7], rays[:, 7:8] # both (N_rays, 1)
    # Embed direction
<<<<<<< HEAD
    if models['coarse'].refine_pose:  # BARF
        dir_embedded = embedding_dir(kwargs.get('view_dir', rays_d), kwargs.get('current_epoch'))
    else:
        dir_embedded = embedding_dir(kwargs.get('view_dir', rays_d))
=======
    dir_embedded = embedding_dir(kwargs.get('view_dir', rays_d), current_epoch) # (N_rays, embed_dir_channels)
>>>>>>> 53fdc520

    rays_o = rearrange(rays_o, 'n1 c -> n1 1 c')
    rays_d = rearrange(rays_d, 'n1 c -> n1 1 c')

    # Sample depth points
    z_steps = torch.linspace(0, 1, N_samples, device=rays.device)
    if not use_disp: # use linear sampling in depth space
        z_vals = near * (1-z_steps) + far * z_steps
    else: # use linear sampling in disparity space
        z_vals = 1/(1/near * (1-z_steps) + 1/far * z_steps)

    z_vals = z_vals.expand(N_rays, N_samples)
    
    if perturb > 0: # perturb sampling depths (z_vals)
        z_vals_mid = 0.5 * (z_vals[: ,:-1] + z_vals[: ,1:]) # (N_rays, N_samples-1) interval mid points
        # get intervals between samples
        upper = torch.cat([z_vals_mid, z_vals[: ,-1:]], -1)
        lower = torch.cat([z_vals[: ,:1], z_vals_mid], -1)
        
        perturb_rand = perturb * torch.rand_like(z_vals)
        z_vals = lower + (upper - lower) * perturb_rand

    xyz_coarse = rays_o + rays_d * rearrange(z_vals, 'n1 n2 -> n1 n2 1')

    results = {}
    output_transient = False
    inference(results, models['coarse'], xyz_coarse, z_vals, test_time, **kwargs)

    if N_importance > 0: # sample points for fine model
        z_vals_mid = 0.5 * (z_vals[: ,:-1] + z_vals[: ,1:]) # (N_rays, N_samples-1) interval mid points
        z_vals_ = sample_pdf(z_vals_mid, results['weights_coarse'][:, 1:-1].detach(),
                             N_importance, det=(perturb==0))
                  # detach so that grad doesn't propogate to weights_coarse from here
        z_vals = torch.sort(torch.cat([z_vals, z_vals_], -1), -1)[0]
        xyz_fine = rays_o + rays_d * rearrange(z_vals, 'n1 n2 -> n1 n2 1')

        model = models['fine']
        if model.encode_appearance:
            if 'a_embedded' in kwargs:
                a_embedded = kwargs['a_embedded']
            else:
                a_embedded = embeddings['a'](ts)
        output_transient = kwargs.get('output_transient', True) and model.encode_transient
        if output_transient:
            if 't_embedded' in kwargs:
                t_embedded = kwargs['t_embedded']
            else:
                t_embedded = embeddings['t'](ts)
        inference(results, model, xyz_fine, z_vals, test_time, **kwargs)

    return results<|MERGE_RESOLUTION|>--- conflicted
+++ resolved
@@ -39,7 +39,8 @@
     bins_g = rearrange(torch.gather(bins, 1, inds_sampled), 'n1 (n2 c) -> n1 n2 c', c=2)
 
     denom = cdf_g[...,1]-cdf_g[...,0]
-    denom[denom<eps] = 1 # denom equals 0 means a bin has weight 0, in which case it will not be sampled
+    denom[denom<eps] = 1 # denom equals 0 means a bin has weight 0,
+                         # in which case it will not be sampled
                          # anyway, therefore any value for it is fine (set to 1 here)
 
     samples = bins_g[...,0] + (u-cdf_g[...,0])/denom * (bins_g[...,1]-bins_g[...,0])
@@ -49,7 +50,6 @@
 def render_rays(models,
                 embeddings,
                 rays,
-                ts,
                 N_samples=64,
                 use_disp=False,
                 perturb=0,
@@ -61,12 +61,11 @@
                 **kwargs
                 ):
     """
-    Render rays by computing the output of @model applied on @rays and @ts
+    Render rays by computing the output of @model applied on @rays
     Inputs:
-        models: dict of NeRF models (coarse and fine) defined in nerf.py
-        embeddings: dict of embedding models of origin and direction defined in nerf.py
-        rays: (N_rays, 3+3), ray origins and directions
-        ts: (N_rays), ray time as embedding index
+        models: list of NeRF models (coarse and fine) defined in nerf.py
+        embeddings: list of embedding models of origin and direction defined in nerf.py
+        rays: (N_rays, 3+3+2), ray origins and directions, near and far depths
         N_samples: number of coarse samples per ray
         use_disp: whether to sample in disparity space (inverse depth)
         perturb: factor to perturb the sampling position on the ray (for coarse model only)
@@ -81,112 +80,73 @@
     """
     current_epoch = kwargs.get('current_epoch')
 
-    def inference(results, model, xyz, z_vals, test_time=False, **kwargs):
+    def inference(results, model, typ, xyz, z_vals, test_time=False, **kwargs):
         """
         Helper function that performs model inference.
         Inputs:
             results: a dict storing all results
             model: NeRF model (coarse or fine)
+            typ: 'coarse' or 'fine'
             xyz: (N_rays, N_samples_, 3) sampled positions
-                  N_samples_ is the number of sampled points on each ray;
+                  N_samples_ is the number of sampled points in each ray;
                              = N_samples for coarse model
                              = N_samples+N_importance for fine model
             z_vals: (N_rays, N_samples_) depths of the sampled positions
             test_time: test time or not
+        Outputs:
+            if weights_only:
+                weights: (N_rays, N_samples_): weights of each sample
+            else:
+                rgb_final: (N_rays, 3) the final rgb image
+                depth_final: (N_rays) depth map
+                weights: (N_rays, N_samples_): weights of each sample
         """
-        typ = model.typ
         N_samples_ = xyz.shape[1]
-        xyz_ = rearrange(xyz, 'n1 n2 c -> (n1 n2) c', c=3)
+        xyz_ = rearrange(xyz, 'n1 n2 c -> (n1 n2) c') # (N_rays*N_samples_, 3)
 
         # Perform model inference to get rgb and raw sigma
         B = xyz_.shape[0]
         out_chunks = []
         if typ=='coarse' and test_time and 'fine' in models:
             for i in range(0, B, chunk):
-<<<<<<< HEAD
-                if model.refine_pose:  # BARF
-                    xyz_embedded = embedding_xyz(xyz_[i:i + chunk], kwargs.get('current_epoch'))
-                else:
-                    xyz_embedded = embedding_xyz(xyz_[i:i+chunk])
-=======
                 xyz_embedded = embedding_xyz(xyz_[i:i+chunk], current_epoch)
->>>>>>> 53fdc520
                 out_chunks += [model(xyz_embedded, sigma_only=True)]
+
             out = torch.cat(out_chunks, 0)
-<<<<<<< HEAD
-            static_sigmas = rearrange(out, '(n1 n2) 1 -> n1 n2', n1=N_rays, n2=N_samples_)
-=======
             sigmas = rearrange(out, '(n1 n2) 1 -> n1 n2', n1=N_rays, n2=N_samples_)
->>>>>>> 53fdc520
         else: # infer rgb and sigma and others
             dir_embedded_ = repeat(dir_embedded, 'n1 c -> (n1 n2) c', n2=N_samples_)
-            # create other necessary inputs
-            if model.encode_appearance:
-                a_embedded_ = repeat(a_embedded, 'n1 c -> (n1 n2) c', n2=N_samples_)
-            if output_transient:
-                t_embedded_ = repeat(t_embedded, 'n1 c -> (n1 n2) c', n2=N_samples_)
+                            # (N_rays*N_samples_, embed_dir_channels)
             for i in range(0, B, chunk):
-<<<<<<< HEAD
-                # inputs for original NeRF
-                if model.refine_pose:
-                    inputs = [embedding_xyz(xyz_[i:i+chunk], kwargs.get('current_epoch')), dir_embedded_[i:i+chunk]]
-                else:
-                    inputs = [embedding_xyz(xyz_[i:i + chunk]), dir_embedded_[i:i + chunk]]
-                # additional inputs for NeRF-W
-                if model.encode_appearance:
-                    inputs += [a_embedded_[i:i+chunk]]
-                if output_transient:
-                    inputs += [t_embedded_[i:i+chunk]]
-                out_chunks += [model(torch.cat(inputs, 1), output_transient=output_transient)]
-=======
                 xyz_embedded = embedding_xyz(xyz_[i:i+chunk], current_epoch)
                 xyzdir_embedded = torch.cat([xyz_embedded,
                                              dir_embedded_[i:i+chunk]], 1)
                 out_chunks += [model(xyzdir_embedded, sigma_only=False)]
->>>>>>> 53fdc520
 
             out = torch.cat(out_chunks, 0)
-            out = rearrange(out, '(n1 n2) c -> n1 n2 c', n1=N_rays, n2=N_samples_)
-            static_rgbs = out[..., :3] # (N_rays, N_samples_, 3)
-            static_sigmas = out[..., 3] # (N_rays, N_samples_)
-            if output_transient:
-                transient_rgbs = out[..., 4:7]
-                transient_sigmas = out[..., 7]
-                transient_betas = out[..., 8]
-
-        # Convert these values using volume rendering
+            # out = out.view(N_rays, N_samples_, 4)
+            out = rearrange(out, '(n1 n2) c -> n1 n2 c', n1=N_rays, n2=N_samples_, c=4)
+            rgbs = out[..., :3] # (N_rays, N_samples_, 3)
+            sigmas = out[..., 3] # (N_rays, N_samples_)
+            
+        # Convert these values using volume rendering (Section 4)
         deltas = z_vals[:, 1:] - z_vals[:, :-1] # (N_rays, N_samples_-1)
-        delta_inf = 1e2 * torch.ones_like(deltas[:, :1]) # (N_rays, 1) the last delta is infinity
+        delta_inf = 1e10 * torch.ones_like(deltas[:, :1]) # (N_rays, 1) the last delta is infinity
         deltas = torch.cat([deltas, delta_inf], -1)  # (N_rays, N_samples_)
 
-        if output_transient:
-            static_alphas = 1-torch.exp(-deltas*static_sigmas)
-            transient_alphas = 1-torch.exp(-deltas*transient_sigmas)
-            alphas = 1-torch.exp(-deltas*(static_sigmas+transient_sigmas))
-        else:
-            noise = torch.randn_like(static_sigmas) * noise_std
-            alphas = 1-torch.exp(-deltas*torch.relu(static_sigmas+noise))
+        # compute alpha by the formula (3)
+        noise = torch.randn_like(sigmas) * noise_std
+        alphas = 1-torch.exp(-deltas*torch.relu(sigmas+noise)) # (N_rays, N_samples_)
 
         alphas_shifted = \
-            torch.cat([torch.ones_like(alphas[:, :1]), 1-alphas], -1) # [1, 1-a1, 1-a2, ...]
-        transmittance = torch.cumprod(alphas_shifted[:, :-1], -1) # [1, 1-a1, (1-a1)(1-a2), ...]
-
-        if output_transient:
-            static_weights = static_alphas * transmittance
-            transient_weights = transient_alphas * transmittance
-
-        weights = alphas * transmittance
-        weights_sum = reduce(weights, 'n1 n2 -> n1', 'sum')
+            torch.cat([torch.ones_like(alphas[:, :1]), 1-alphas+1e-10], -1) # [1, 1-a1, 1-a2, ...]
+        weights = \
+            alphas * torch.cumprod(alphas_shifted[:, :-1], -1) # (N_rays, N_samples_)
+        weights_sum = reduce(weights, 'n1 n2 -> n1', 'sum') # (N_rays), the accumulated opacity along the rays
+                                                            # equals "1 - (1-a1)(1-a2)...(1-an)" mathematically
 
         results[f'weights_{typ}'] = weights
         results[f'opacity_{typ}'] = weights_sum
-<<<<<<< HEAD
-        if output_transient:
-            results['transient_sigmas'] = transient_sigmas
-        if test_time and typ == 'coarse':
-            return
-
-=======
         results[f'z_vals_{typ}'] = z_vals
         if test_time and typ == 'coarse' and 'fine' in models:
             return
@@ -199,61 +159,7 @@
 
         results[f'rgb_{typ}'] = rgb_map
         results[f'depth_{typ}'] = depth_map
->>>>>>> 53fdc520
-
-        if output_transient:
-            static_rgb_map = reduce(rearrange(static_weights, 'n1 n2 -> n1 n2 1')*static_rgbs,
-                                    'n1 n2 c -> n1 c', 'sum')
-            if white_back:
-                static_rgb_map += 1-rearrange(weights_sum, 'n -> n 1')
-            
-            transient_rgb_map = \
-                reduce(rearrange(transient_weights, 'n1 n2 -> n1 n2 1')*transient_rgbs,
-                       'n1 n2 c -> n1 c', 'sum')
-            results['beta'] = reduce(transient_weights*transient_betas, 'n1 n2 -> n1', 'sum')
-            # Add beta_min AFTER the beta composition. Different from eq 10~12 in the paper.
-            # See "Notes on differences with the paper" in README.
-            results['beta'] += model.beta_min
-            
-            # the rgb maps here are when both fields exist
-            results['_rgb_fine_static'] = static_rgb_map
-            results['_rgb_fine_transient'] = transient_rgb_map
-            results['rgb_fine'] = static_rgb_map + transient_rgb_map
-
-            if test_time:
-                # Compute also static and transient rgbs when only one field exists.
-                # The result is different from when both fields exist, since the transimttance
-                # will change.
-                static_alphas_shifted = \
-                    torch.cat([torch.ones_like(static_alphas[:, :1]), 1-static_alphas], -1)
-                static_transmittance = torch.cumprod(static_alphas_shifted[:, :-1], -1)
-                static_weights_ = static_alphas * static_transmittance
-                static_rgb_map_ = \
-                    reduce(rearrange(static_weights_, 'n1 n2 -> n1 n2 1')*static_rgbs,
-                           'n1 n2 c -> n1 c', 'sum')
-                if white_back:
-                    static_rgb_map_ += 1-rearrange(weights_sum, 'n -> n 1')
-                results['rgb_fine_static'] = static_rgb_map_
-                results['depth_fine_static'] = \
-                    reduce(static_weights_*z_vals, 'n1 n2 -> n1', 'sum')
-
-                transient_alphas_shifted = \
-                    torch.cat([torch.ones_like(transient_alphas[:, :1]), 1-transient_alphas], -1)
-                transient_transmittance = torch.cumprod(transient_alphas_shifted[:, :-1], -1)
-                transient_weights_ = transient_alphas * transient_transmittance
-                results['rgb_fine_transient'] = \
-                    reduce(rearrange(transient_weights_, 'n1 n2 -> n1 n2 1')*transient_rgbs,
-                           'n1 n2 c -> n1 c', 'sum')
-                results['depth_fine_transient'] = \
-                    reduce(transient_weights_*z_vals, 'n1 n2 -> n1', 'sum')
-        else: # no transient field
-            rgb_map = reduce(rearrange(weights, 'n1 n2 -> n1 n2 1')*static_rgbs,
-                             'n1 n2 c -> n1 c', 'sum')
-            if white_back:
-                rgb_map += 1-rearrange(weights_sum, 'n -> n 1')
-            results[f'rgb_{typ}'] = rgb_map
-
-        results[f'depth_{typ}'] = reduce(weights*z_vals, 'n1 n2 -> n1', 'sum')
+
         return
 
     embedding_xyz, embedding_dir = embeddings['xyz'], embeddings['dir']
@@ -263,20 +169,13 @@
     rays_o, rays_d = rays[:, 0:3], rays[:, 3:6] # both (N_rays, 3)
     near, far = rays[:, 6:7], rays[:, 7:8] # both (N_rays, 1)
     # Embed direction
-<<<<<<< HEAD
-    if models['coarse'].refine_pose:  # BARF
-        dir_embedded = embedding_dir(kwargs.get('view_dir', rays_d), kwargs.get('current_epoch'))
-    else:
-        dir_embedded = embedding_dir(kwargs.get('view_dir', rays_d))
-=======
     dir_embedded = embedding_dir(kwargs.get('view_dir', rays_d), current_epoch) # (N_rays, embed_dir_channels)
->>>>>>> 53fdc520
 
     rays_o = rearrange(rays_o, 'n1 c -> n1 1 c')
     rays_d = rearrange(rays_d, 'n1 c -> n1 1 c')
 
     # Sample depth points
-    z_steps = torch.linspace(0, 1, N_samples, device=rays.device)
+    z_steps = torch.linspace(0, 1, N_samples, device=rays.device) # (N_samples)
     if not use_disp: # use linear sampling in depth space
         z_vals = near * (1-z_steps) + far * z_steps
     else: # use linear sampling in disparity space
@@ -296,29 +195,19 @@
     xyz_coarse = rays_o + rays_d * rearrange(z_vals, 'n1 n2 -> n1 n2 1')
 
     results = {}
-    output_transient = False
-    inference(results, models['coarse'], xyz_coarse, z_vals, test_time, **kwargs)
+    inference(results, models['coarse'], 'coarse', xyz_coarse, z_vals, test_time, **kwargs)
 
     if N_importance > 0: # sample points for fine model
         z_vals_mid = 0.5 * (z_vals[: ,:-1] + z_vals[: ,1:]) # (N_rays, N_samples-1) interval mid points
         z_vals_ = sample_pdf(z_vals_mid, results['weights_coarse'][:, 1:-1].detach(),
                              N_importance, det=(perturb==0))
                   # detach so that grad doesn't propogate to weights_coarse from here
+
         z_vals = torch.sort(torch.cat([z_vals, z_vals_], -1), -1)[0]
+                 # combine coarse and fine samples
+
         xyz_fine = rays_o + rays_d * rearrange(z_vals, 'n1 n2 -> n1 n2 1')
 
-        model = models['fine']
-        if model.encode_appearance:
-            if 'a_embedded' in kwargs:
-                a_embedded = kwargs['a_embedded']
-            else:
-                a_embedded = embeddings['a'](ts)
-        output_transient = kwargs.get('output_transient', True) and model.encode_transient
-        if output_transient:
-            if 't_embedded' in kwargs:
-                t_embedded = kwargs['t_embedded']
-            else:
-                t_embedded = embeddings['t'](ts)
-        inference(results, model, xyz_fine, z_vals, test_time, **kwargs)
+        inference(results, models['fine'], 'fine', xyz_fine, z_vals, test_time, **kwargs)
 
     return results