import torch
from torch import nn
pi = torch.acos(torch.zeros(1)).item() * 2 # which is 3.1415927410125732

<<<<<<< HEAD

class PosEmbedding(nn.Module):
    def __init__(self, max_logscale, N_freqs, logscale=True):
=======
pi = torch.acos(torch.zeros(1)).item() * 2 # which is 3.1415927410125732


class Embedding(nn.Module):
    def __init__(self, in_channels, N_freqs, logscale=True, epoch_start=-1, epoch_end=-1):
>>>>>>> 53fdc520
        """
        Defines a function that embeds x to (x, sin(2^k x), cos(2^k x), ...)
        """
        super().__init__()
        self.funcs = [torch.sin, torch.cos]

        self.epoch_start = epoch_start
        self.epoch_end = epoch_end
        if logscale:
            self.freqs = 2**torch.linspace(0, max_logscale, N_freqs)
        else:
            self.freqs = torch.linspace(1, 2**max_logscale, N_freqs)

    def barf_weight(self, freq, epoch):
        if self.epoch_start < 0 or self.epoch_end < 0:
            return 1

        alpha = 0
        if self.epoch_start < epoch <= self.epoch_end:
            alpha = self.N_freqs / epoch
        elif epoch > self.epoch_end:
            alpha = self.N_freqs

        if alpha < freq:
            return 0
        if 0 <= alpha - freq < 1:
            return (1 - torch.cos((alpha - freq) * pi)) / 2
        else:  # if alpha - freq >= 1
            return 1

    def forward(self, x, current_epoch):
        """
        Inputs:
            x: (B, 3)

        Outputs:
            out: (B, 6*N_freqs+3)
        """
        out = [x]
<<<<<<< HEAD
        for freq in self.freqs:
=======
        for freq in self.freq_bands:
            w = self.barf_weight(freq, current_epoch)
>>>>>>> 53fdc520
            for func in self.funcs:
                out += [w * func(freq*x)]

        return torch.cat(out, -1)


class BarfPosEmbedding(PosEmbedding):
    def __init__(self, max_logscale, N_freqs, epoch_start, epoch_end, logscale=True):
        """
        Defines a function that embeds x to (x, sin(2^k x), cos(2^k x), ...)
        BARF: Bundle-Adjusting Neural Radiance Fields
        epoch_start, epoch_end: linearly scale alpha between [0, N_freqs]
        """
        super().__init__(max_logscale, N_freqs, logscale)
        self.N_freqs = N_freqs
        self.epoch_start = epoch_start
        self.epoch_end = epoch_end

    def barf_weight(self, freq, epoch):
        alpha = 0
        if self.epoch_start < epoch <= self.epoch_end:
            alpha = self.N_freqs / epoch
        elif epoch > self.epoch_end:
            alpha = self.N_freqs

        if alpha < freq:
            return 0
        if 0 <= alpha - freq < 1:
            return (1-torch.cos((alpha-freq)*pi))/2
        else:  # if alpha - freq >= 1
            return 1

    def forward(self, x, epoch):
        """
        Inputs:
            x: (B, 3)
            alpha: optimization progress [0, N_freqs]

        Outputs:
            out: (B, 6*N_freqs+3)
        """

        out = [x]
        for freq in self.freqs:
            w = self.barf_weight(freq, epoch)
            for func in self.funcs:
                out += [w*func(freq*x)]

        return torch.cat(out, -1)


class NeRF(nn.Module):
    def __init__(self, typ,
                 D=8, W=256, skips=[4],
                 in_channels_xyz=63, in_channels_dir=27,
                 encode_appearance=False, in_channels_a=48,
                 encode_transient=False, in_channels_t=16,
                 beta_min=0.03, refine_pose=False):
        """
        ---Parameters for the original NeRF---
        D: number of layers for density (sigma) encoder
        W: number of hidden units in each layer
        skips: add skip connection in the Dth layer
        in_channels_xyz: number of input channels for xyz (3+3*10*2=63 by default)
        in_channels_dir: number of input channels for direction (3+3*4*2=27 by default)
        in_channels_t: number of input channels for t

        ---Parameters for NeRF-W (used in fine model only as per section 4.3)---
        ---cf. Figure 3 of the paper---
        encode_appearance: whether to add appearance encoding as input (NeRF-A)
        in_channels_a: appearance embedding dimension. n^(a) in the paper
        encode_transient: whether to add transient encoding as input (NeRF-U)
        in_channels_t: transient embedding dimension. n^(tau) in the paper
        beta_min: minimum pixel color variance

        refine_pose: BARF, optimize camera poses
        """
        super().__init__()
        self.typ = typ
        self.D = D
        self.W = W
        self.skips = skips
        self.in_channels_xyz = in_channels_xyz
        self.in_channels_dir = in_channels_dir

        self.refine_pose = refine_pose
        self.encode_appearance = False if typ=='coarse' else encode_appearance
        self.in_channels_a = in_channels_a if encode_appearance else 0
        self.encode_transient = False if typ=='coarse' else encode_transient
        self.in_channels_t = in_channels_t
        self.beta_min = beta_min

        # xyz encoding layers
        for i in range(D):
            if i == 0:
                layer = nn.Linear(in_channels_xyz, W)
            elif i in skips:
                layer = nn.Linear(W+in_channels_xyz, W)
            else:
                layer = nn.Linear(W, W)
            layer = nn.Sequential(layer, nn.ReLU(True))
            setattr(self, f"xyz_encoding_{i+1}", layer)
        self.xyz_encoding_final = nn.Linear(W, W)

        # direction encoding layers
        self.dir_encoding = nn.Sequential(
                        nn.Linear(W+in_channels_dir+self.in_channels_a, W//2), nn.ReLU(True))

        # static output layers
        self.static_sigma = nn.Sequential(nn.Linear(W, 1), nn.Softplus())
        self.static_rgb = nn.Sequential(nn.Linear(W//2, 3), nn.Sigmoid())

        if self.encode_transient:
            # transient encoding layers
            self.transient_encoding = nn.Sequential(
                                        nn.Linear(W+in_channels_t, W//2), nn.ReLU(True),
                                        nn.Linear(W//2, W//2), nn.ReLU(True),
                                        nn.Linear(W//2, W//2), nn.ReLU(True),
                                        nn.Linear(W//2, W//2), nn.ReLU(True))
            # transient output layers
            self.transient_sigma = nn.Sequential(nn.Linear(W//2, 1), nn.Softplus())
            self.transient_rgb = nn.Sequential(nn.Linear(W//2, 3), nn.Sigmoid())
            self.transient_beta = nn.Sequential(nn.Linear(W//2, 1), nn.Softplus())

    def forward(self, x, sigma_only=False, output_transient=True):
        """
        Encodes input (xyz+dir) to rgb+sigma (not ready to render yet).
        For rendering this ray, please see rendering.py

        Inputs:
            x: the embedded vector of position (+ direction + appearance + transient)
            sigma_only: whether to infer sigma only.
            has_transient: whether to infer the transient component.

        Outputs (concatenated):
            if sigma_ony:
                static_sigma
            elif output_transient:
                static_rgb, static_sigma, transient_rgb, transient_sigma, transient_beta
            else:
                static_rgb, static_sigma
        """
        if sigma_only:
            input_xyz = x
        elif output_transient:
            input_xyz, input_dir_a, input_t = \
                torch.split(x, [self.in_channels_xyz,
                                self.in_channels_dir+self.in_channels_a,
                                self.in_channels_t], dim=-1)
        else:
            input_xyz, input_dir_a = \
                torch.split(x, [self.in_channels_xyz,
                                self.in_channels_dir+self.in_channels_a], dim=-1)
            

        xyz_ = input_xyz
        for i in range(self.D):
            if i in self.skips:
                xyz_ = torch.cat([input_xyz, xyz_], 1)
            xyz_ = getattr(self, f"xyz_encoding_{i+1}")(xyz_)

        static_sigma = self.static_sigma(xyz_) # (B, 1)
        if sigma_only:
            return static_sigma

        xyz_encoding_final = self.xyz_encoding_final(xyz_)
        dir_encoding_input = torch.cat([xyz_encoding_final, input_dir_a], 1)
        dir_encoding = self.dir_encoding(dir_encoding_input)
        static_rgb = self.static_rgb(dir_encoding) # (B, 3)
        static = torch.cat([static_rgb, static_sigma], 1) # (B, 4)

        if not output_transient:
            return static

        transient_encoding_input = torch.cat([xyz_encoding_final, input_t], 1)
        transient_encoding = self.transient_encoding(transient_encoding_input)
        transient_sigma = self.transient_sigma(transient_encoding) # (B, 1)
        transient_rgb = self.transient_rgb(transient_encoding) # (B, 3)
        transient_beta = self.transient_beta(transient_encoding) # (B, 1)

        transient = torch.cat([transient_rgb, transient_sigma,
                               transient_beta], 1) # (B, 5)

        return torch.cat([static, transient], 1) # (B, 9)<|MERGE_RESOLUTION|>--- conflicted
+++ resolved
@@ -1,30 +1,27 @@
 import torch
 from torch import nn
-pi = torch.acos(torch.zeros(1)).item() * 2 # which is 3.1415927410125732
 
-<<<<<<< HEAD
-
-class PosEmbedding(nn.Module):
-    def __init__(self, max_logscale, N_freqs, logscale=True):
-=======
 pi = torch.acos(torch.zeros(1)).item() * 2 # which is 3.1415927410125732
 
 
 class Embedding(nn.Module):
     def __init__(self, in_channels, N_freqs, logscale=True, epoch_start=-1, epoch_end=-1):
->>>>>>> 53fdc520
         """
         Defines a function that embeds x to (x, sin(2^k x), cos(2^k x), ...)
+        in_channels: number of input channels (3 for both xyz and direction)
         """
-        super().__init__()
+        super(Embedding, self).__init__()
+        self.N_freqs = N_freqs
+        self.in_channels = in_channels
         self.funcs = [torch.sin, torch.cos]
+        self.out_channels = in_channels*(len(self.funcs)*N_freqs+1)
 
         self.epoch_start = epoch_start
         self.epoch_end = epoch_end
         if logscale:
-            self.freqs = 2**torch.linspace(0, max_logscale, N_freqs)
+            self.freq_bands = 2**torch.linspace(0, N_freqs-1, N_freqs)
         else:
-            self.freqs = torch.linspace(1, 2**max_logscale, N_freqs)
+            self.freq_bands = torch.linspace(1, 2**(N_freqs-1), N_freqs)
 
     def barf_weight(self, freq, epoch):
         if self.epoch_start < 0 or self.epoch_end < 0:
@@ -45,110 +42,43 @@
 
     def forward(self, x, current_epoch):
         """
+        Embeds x to (x, sin(2^k x), cos(2^k x), ...) 
+        Different from the paper, "x" is also in the output
+        See https://github.com/bmild/nerf/issues/12
+
         Inputs:
-            x: (B, 3)
+            x: (B, self.in_channels)
 
         Outputs:
-            out: (B, 6*N_freqs+3)
+            out: (B, self.out_channels)
         """
         out = [x]
-<<<<<<< HEAD
-        for freq in self.freqs:
-=======
         for freq in self.freq_bands:
             w = self.barf_weight(freq, current_epoch)
->>>>>>> 53fdc520
             for func in self.funcs:
                 out += [w * func(freq*x)]
 
         return torch.cat(out, -1)
 
 
-class BarfPosEmbedding(PosEmbedding):
-    def __init__(self, max_logscale, N_freqs, epoch_start, epoch_end, logscale=True):
+class NeRF(nn.Module):
+    def __init__(self,
+                 D=8, W=256,
+                 in_channels_xyz=63, in_channels_dir=27, 
+                 skips=[4]):
         """
-        Defines a function that embeds x to (x, sin(2^k x), cos(2^k x), ...)
-        BARF: Bundle-Adjusting Neural Radiance Fields
-        epoch_start, epoch_end: linearly scale alpha between [0, N_freqs]
-        """
-        super().__init__(max_logscale, N_freqs, logscale)
-        self.N_freqs = N_freqs
-        self.epoch_start = epoch_start
-        self.epoch_end = epoch_end
-
-    def barf_weight(self, freq, epoch):
-        alpha = 0
-        if self.epoch_start < epoch <= self.epoch_end:
-            alpha = self.N_freqs / epoch
-        elif epoch > self.epoch_end:
-            alpha = self.N_freqs
-
-        if alpha < freq:
-            return 0
-        if 0 <= alpha - freq < 1:
-            return (1-torch.cos((alpha-freq)*pi))/2
-        else:  # if alpha - freq >= 1
-            return 1
-
-    def forward(self, x, epoch):
-        """
-        Inputs:
-            x: (B, 3)
-            alpha: optimization progress [0, N_freqs]
-
-        Outputs:
-            out: (B, 6*N_freqs+3)
-        """
-
-        out = [x]
-        for freq in self.freqs:
-            w = self.barf_weight(freq, epoch)
-            for func in self.funcs:
-                out += [w*func(freq*x)]
-
-        return torch.cat(out, -1)
-
-
-class NeRF(nn.Module):
-    def __init__(self, typ,
-                 D=8, W=256, skips=[4],
-                 in_channels_xyz=63, in_channels_dir=27,
-                 encode_appearance=False, in_channels_a=48,
-                 encode_transient=False, in_channels_t=16,
-                 beta_min=0.03, refine_pose=False):
-        """
-        ---Parameters for the original NeRF---
         D: number of layers for density (sigma) encoder
         W: number of hidden units in each layer
-        skips: add skip connection in the Dth layer
         in_channels_xyz: number of input channels for xyz (3+3*10*2=63 by default)
         in_channels_dir: number of input channels for direction (3+3*4*2=27 by default)
-        in_channels_t: number of input channels for t
-
-        ---Parameters for NeRF-W (used in fine model only as per section 4.3)---
-        ---cf. Figure 3 of the paper---
-        encode_appearance: whether to add appearance encoding as input (NeRF-A)
-        in_channels_a: appearance embedding dimension. n^(a) in the paper
-        encode_transient: whether to add transient encoding as input (NeRF-U)
-        in_channels_t: transient embedding dimension. n^(tau) in the paper
-        beta_min: minimum pixel color variance
-
-        refine_pose: BARF, optimize camera poses
+        skips: add skip connection in the Dth layer
         """
-        super().__init__()
-        self.typ = typ
+        super(NeRF, self).__init__()
         self.D = D
         self.W = W
-        self.skips = skips
         self.in_channels_xyz = in_channels_xyz
         self.in_channels_dir = in_channels_dir
-
-        self.refine_pose = refine_pose
-        self.encode_appearance = False if typ=='coarse' else encode_appearance
-        self.in_channels_a = in_channels_a if encode_appearance else 0
-        self.encode_transient = False if typ=='coarse' else encode_transient
-        self.in_channels_t = in_channels_t
-        self.beta_min = beta_min
+        self.skips = skips
 
         # xyz encoding layers
         for i in range(D):
@@ -164,81 +94,54 @@
 
         # direction encoding layers
         self.dir_encoding = nn.Sequential(
-                        nn.Linear(W+in_channels_dir+self.in_channels_a, W//2), nn.ReLU(True))
+                                nn.Linear(W+in_channels_dir, W//2),
+                                nn.ReLU(True))
 
-        # static output layers
-        self.static_sigma = nn.Sequential(nn.Linear(W, 1), nn.Softplus())
-        self.static_rgb = nn.Sequential(nn.Linear(W//2, 3), nn.Sigmoid())
+        # output layers
+        self.sigma = nn.Linear(W, 1)
+        self.rgb = nn.Sequential(
+                        nn.Linear(W//2, 3),
+                        nn.Sigmoid())
 
-        if self.encode_transient:
-            # transient encoding layers
-            self.transient_encoding = nn.Sequential(
-                                        nn.Linear(W+in_channels_t, W//2), nn.ReLU(True),
-                                        nn.Linear(W//2, W//2), nn.ReLU(True),
-                                        nn.Linear(W//2, W//2), nn.ReLU(True),
-                                        nn.Linear(W//2, W//2), nn.ReLU(True))
-            # transient output layers
-            self.transient_sigma = nn.Sequential(nn.Linear(W//2, 1), nn.Softplus())
-            self.transient_rgb = nn.Sequential(nn.Linear(W//2, 3), nn.Sigmoid())
-            self.transient_beta = nn.Sequential(nn.Linear(W//2, 1), nn.Softplus())
-
-    def forward(self, x, sigma_only=False, output_transient=True):
+    def forward(self, x, sigma_only=False):
         """
         Encodes input (xyz+dir) to rgb+sigma (not ready to render yet).
         For rendering this ray, please see rendering.py
 
         Inputs:
-            x: the embedded vector of position (+ direction + appearance + transient)
-            sigma_only: whether to infer sigma only.
-            has_transient: whether to infer the transient component.
+            x: (B, self.in_channels_xyz(+self.in_channels_dir))
+               the embedded vector of position and direction
+            sigma_only: whether to infer sigma only. If True,
+                        x is of shape (B, self.in_channels_xyz)
 
-        Outputs (concatenated):
+        Outputs:
             if sigma_ony:
-                static_sigma
-            elif output_transient:
-                static_rgb, static_sigma, transient_rgb, transient_sigma, transient_beta
+                sigma: (B, 1) sigma
             else:
-                static_rgb, static_sigma
+                out: (B, 4), rgb and sigma
         """
-        if sigma_only:
+        if not sigma_only:
+            input_xyz, input_dir = \
+                torch.split(x, [self.in_channels_xyz, self.in_channels_dir], dim=-1)
+        else:
             input_xyz = x
-        elif output_transient:
-            input_xyz, input_dir_a, input_t = \
-                torch.split(x, [self.in_channels_xyz,
-                                self.in_channels_dir+self.in_channels_a,
-                                self.in_channels_t], dim=-1)
-        else:
-            input_xyz, input_dir_a = \
-                torch.split(x, [self.in_channels_xyz,
-                                self.in_channels_dir+self.in_channels_a], dim=-1)
-            
 
         xyz_ = input_xyz
         for i in range(self.D):
             if i in self.skips:
-                xyz_ = torch.cat([input_xyz, xyz_], 1)
+                xyz_ = torch.cat([input_xyz, xyz_], -1)
             xyz_ = getattr(self, f"xyz_encoding_{i+1}")(xyz_)
 
-        static_sigma = self.static_sigma(xyz_) # (B, 1)
+        sigma = self.sigma(xyz_)
         if sigma_only:
-            return static_sigma
+            return sigma
 
         xyz_encoding_final = self.xyz_encoding_final(xyz_)
-        dir_encoding_input = torch.cat([xyz_encoding_final, input_dir_a], 1)
+
+        dir_encoding_input = torch.cat([xyz_encoding_final, input_dir], -1)
         dir_encoding = self.dir_encoding(dir_encoding_input)
-        static_rgb = self.static_rgb(dir_encoding) # (B, 3)
-        static = torch.cat([static_rgb, static_sigma], 1) # (B, 4)
+        rgb = self.rgb(dir_encoding)
 
-        if not output_transient:
-            return static
+        out = torch.cat([rgb, sigma], -1)
 
-        transient_encoding_input = torch.cat([xyz_encoding_final, input_t], 1)
-        transient_encoding = self.transient_encoding(transient_encoding_input)
-        transient_sigma = self.transient_sigma(transient_encoding) # (B, 1)
-        transient_rgb = self.transient_rgb(transient_encoding) # (B, 3)
-        transient_beta = self.transient_beta(transient_encoding) # (B, 1)
-
-        transient = torch.cat([transient_rgb, transient_sigma,
-                               transient_beta], 1) # (B, 5)
-
-        return torch.cat([static, transient], 1) # (B, 9)+        return out