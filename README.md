--- conflicted
+++ resolved
@@ -1,9 +1,32 @@
 # nerf_pl
 
-Unofficial implementation of [NeRF-W](https://nerf-w.github.io/) (NeRF in the wild) using pytorch ([pytorch-lightning](https://github.com/PyTorchLightning/pytorch-lightning)). I try to reproduce (some of) the results on the lego dataset (Section D). Training on [Phototourism real images](https://github.com/ubc-vision/image-matching-benchmark) (as the main content of the paper) has also passed. Please read the following sections for the results.
-
-The code is largely based on NeRF implementation (see master or dev branch), the main difference is the model structure and the rendering process, which can be found in the two files under `models/`.
-
+### :gem: [**Project page**](https://kwea123.github.io/nerf_pl/) (live demo!)
+
+Unofficial implementation of [NeRF](https://arxiv.org/pdf/2003.08934.pdf) (Neural Radiance Fields) using pytorch ([pytorch-lightning](https://github.com/PyTorchLightning/pytorch-lightning)). This repo doesn't aim at reproducibility, but aim at providing a simpler and faster training procedure (also simpler code with detailed comments to help to understand the work). Moreover, I try to extend much more opportunities by integrating this algorithm into game engine like Unity.
+
+Official implementation: [nerf](https://github.com/bmild/nerf) .. Reference pytorch implementation: [nerf-pytorch](https://github.com/yenchenlin/nerf-pytorch)
+
+## :milky_way: Features
+
+* Multi-gpu training: Training on 8 GPUs finishes within 1 hour for the synthetic dataset!
+* [Colab](#mortar_board-colab) notebooks to allow easy usage!
+* [Reconstruct](#ribbon-mesh) **colored** mesh!
+* [Mixed Reality](https://youtu.be/S5phWFTs2iM) in Unity!
+* [REAL TIME volume rendering](https://youtu.be/w9qTbVzCdWk) in Unity!
+* [Portable Scenes](#portable-scenes) to let you play with other people's scenes!
+
+### You can find the Unity project including mesh, mixed reality and volume rendering [here](https://github.com/kwea123/nerf_Unity)! See [README_Unity](README_Unity.md) for generating your own data for Unity rendering!
+
+## :beginner: Tutorial
+
+### What can NeRF do?
+<img src="https://user-images.githubusercontent.com/11364490/82124460-1ccbbb80-97da-11ea-88ad-25e22868a5c1.png" style="max-width:100%">
+
+### Tutorial videos
+<a href="https://www.youtube.com/playlist?list=PLDV2CyUo4q-K02pNEyDr7DYpTQuka3mbV">
+<img src="https://user-images.githubusercontent.com/11364490/80913471-d5781080-8d7f-11ea-9f72-9d68402b8271.png">
+</a>
+   
 # :computer: Installation
 
 ## Hardware
@@ -13,15 +36,20 @@
 
 ## Software
 
-* Clone this repo by `git clone https://github.com/kwea123/nerf_pl`
+* Clone this repo by `git clone --recursive https://github.com/kwea123/nerf_pl`
 * Python>=3.6 (installation via [anaconda](https://www.anaconda.com/distribution/) is recommended, use `conda create -n nerf_pl python=3.6` to create a conda environment and activate it by `conda activate nerf_pl`)
 * Python libraries
     * Install core requirements by `pip install -r requirements.txt`
     
 # :key: Training
 
+Please see each subsection for training on different datasets. Available training datasets:
+
+* [Blender](#blender) (Realistic Synthetic 360)
+* [LLFF](#llff) (Real Forward-Facing)
+* [Your own data](#your-own-data) (Forward-Facing/360 inward-facing)
+
 ## Blender
-
 <details>
   <summary>Steps</summary>
    
@@ -29,102 +57,54 @@
 
 Download `nerf_synthetic.zip` from [here](https://drive.google.com/drive/folders/128yBriW1IG_3NJ5Rp7APSTZsJqdJdfc1)
 
-### Data perturbations
-
-All random seeds are fixed to reproduce the same perturbations every time.
-For detailed implementation, see [blender.py](datasets/blender.py).
-
-*  Color perturbations: Uses the same parameters in the paper.
-
-![color](https://user-images.githubusercontent.com/11364490/105580035-4ad3b780-5dcd-11eb-97cc-4cea3c9743ac.gif)
-
-*  Occlusions: The square has size 200x200 (should be the same as the paper), the position is randomly sampled inside the central 400x400 area; the 10 colors are random.
-
-![occ](https://user-images.githubusercontent.com/11364490/105578658-283da080-5dc5-11eb-9438-9368ee241cde.gif)
-
-*  Combined: First perturb the color then add square.
-
-![combined](https://user-images.githubusercontent.com/11364490/105580018-31cb0680-5dcd-11eb-82bf-eca3133f2586.gif)
-
 ### Training model
 
-Base:
+Run (example)
 ```
 python train.py \
    --dataset_name blender \
    --root_dir $BLENDER_DIR \
    --N_importance 64 --img_wh 400 400 --noise_std 0 \
-   --num_epochs 20 --batch_size 1024 \
-   --optimizer adam --lr 5e-4 --lr_scheduler cosine \
+   --num_epochs 16 --batch_size 1024 \
+   --optimizer adam --lr 5e-4 \
+   --lr_scheduler steplr --decay_step 2 4 8 --decay_gamma 0.5 \
    --exp_name exp
 ```
 
-Add `--encode_a` for appearance embedding, `--encode_t` for transient embedding.
-
-Add `--data_perturb color occ` to perturb the dataset.
-
-Example:
-```
-python train.py \
-   --dataset_name blender \
-   --root_dir $BLENDER_DIR \
-   --N_importance 64 --img_wh 400 400 --noise_std 0 \
-   --num_epochs 20 --batch_size 1024 \
-   --optimizer adam --lr 5e-4 --lr_scheduler cosine \
-   --exp_name exp \
-   --data_perturb occ \
-   --encode_t --beta_min 0.1
-```
-
-To train NeRF-U on occluders (Table 3 bottom left).
-
-See [opt.py](opt.py) for all configurations.
+These parameters are chosen to best mimic the training settings in the original repo. See [opt.py](opt.py) for all configurations.
+
+NOTE: the above configuration doesn't work for some scenes like `drums`, `ship`. In that case, consider increasing the `batch_size` or change the `optimizer` to `radam`. I managed to train on all scenes with these modifications.
 
 You can monitor the training process by `tensorboard --logdir logs/` and go to `localhost:6006` in your browser.
-
-Example training loss evolution (NeRF-U on occluders):
-
-![log](https://user-images.githubusercontent.com/11364490/105621776-a72aeb80-5e4e-11eb-9d12-c8b6f2336d25.png)
-
 </details>
 
-## Phototourism dataset
-
+## LLFF
 <details>
   <summary>Steps</summary>
-
+   
 ### Data download
 
-Download the scenes you want from [here](https://www.cs.ubc.ca/~kmyi/imw2020/data.html) (train/test splits are only provided for "Brandenburg Gate", "Sacre Coeur" and "Trevi Fountain", if you want to train on other scenes, you need to clean the data (Section C) and split the data by yourself)
-
-Download the train/test split from the "Additional links" [here](https://nerf-w.github.io/) and put under each scene's folder (the **same level** as the "dense" folder)
-
-(Optional but **highly** recommended) Run `python prepare_phototourism.py --root_dir $ROOT_DIR --img_downscale {an integer, e.g. 2 means half the image sizes}` to prepare the training data and save to disk first, if you want to run multiple experiments or run on multiple gpus. This will **largely** reduce the data preparation step before training.
-
-### Data visualization (Optional)
-
-Take a look at [phototourism_visualization.ipynb](https://nbviewer.jupyter.org/github/kwea123/nerf_pl/blob/nerfw/phototourism_visualization.ipynb), a quick visualization of the data: scene geometry, camera poses, rays and bounds, to assure you that my data convertion works correctly.
+Download `nerf_llff_data.zip` from [here](https://drive.google.com/drive/folders/128yBriW1IG_3NJ5Rp7APSTZsJqdJdfc1)
 
 ### Training model
 
 Run (example)
-
 ```
 python train.py \
-  --root_dir /home/ubuntu/data/IMC-PT/brandenburg_gate/ --dataset_name phototourism \
-  --img_downscale 8 --use_cache --N_importance 64 --N_samples 64 \
-  --encode_a --encode_t --beta_min 0.03 --N_vocab 1500 \
-  --num_epochs 20 --batch_size 1024 \
-  --optimizer adam --lr 5e-4 --lr_scheduler cosine \
-  --exp_name brandenburg_scale8_nerfw
-```
-
-`--encode_a` and `--encode_t` options are both required to maximize NeRF-W performance.
-
-`--N_vocab` should be set to an integer larger than the number of images (dependent on different scenes). For example, "brandenburg_gate" has in total 1363 images (under `dense/images/`), so any number larger than 1363 works (no need to set to exactly the same number). **Attention!** If you forget to set this number, or it is set smaller than the number of images, the program will yield `RuntimeError: CUDA error: device-side assert triggered` (which comes from `torch.nn.Embedding`).
-
-<<<<<<< HEAD
-=======
+   --dataset_name llff \
+   --root_dir $LLFF_DIR \
+   --N_importance 64 --img_wh 504 378 \
+   --num_epochs 30 --batch_size 1024 \
+   --optimizer adam --lr 5e-4 \
+   --lr_scheduler steplr --decay_step 10 20 --decay_gamma 0.5 \
+   --exp_name exp
+```
+
+These parameters are chosen to best mimic the training settings in the original repo. See [opt.py](opt.py) for all configurations.
+
+You can monitor the training process by `tensorboard --logdir logs/` and go to `localhost:6006` in your browser.
+</details>
+
 ## Your own data
 <details>
   <summary>Steps</summary>
@@ -135,77 +115,86 @@
 4. Train the model using the same command as in [LLFF](#llff). If the scene is captured in a 360 inward-facing manner, add `--spheric` argument.
 
 For more details of training a good model, please see the video [here](#colab).
->>>>>>> 53fdc520
 </details>
 
 ## Pretrained models and logs
 Download the pretrained models and training logs in [release](https://github.com/kwea123/nerf_pl/releases).
 
+## Comparison with other repos
+
+|           | training GPU memory in GB | Speed (1 step) |
+| :---:     |  :---:     | :---:   | 
+| [Original](https://github.com/bmild/nerf)  |  8.5 | 0.177s |
+| [Ref pytorch](https://github.com/yenchenlin/nerf-pytorch)  |  6.0 | 0.147s |
+| This repo | 3.2 | 0.12s |
+
+The speed is measured on 1 RTX2080Ti. Detailed profile can be found in [release](https://github.com/kwea123/nerf_pl/releases).
+Training memory is largely reduced, since the original repo loads the whole data to GPU at the beginning, while we only pass batches to GPU every step.
+
 # :mag_right: Testing
 
+See [test.ipynb](test.ipynb) for a simple view synthesis and depth prediction on 1 image.
+
 Use [eval.py](eval.py) to create the whole sequence of moving views.
+E.g.
+```
+python eval.py \
+   --root_dir $BLENDER \
+   --dataset_name blender --scene_name lego \
+   --img_wh 400 400 --N_importance 64 --ckpt_path $CKPT_PATH
+```
+**IMPORTANT** : Don't forget to add `--spheric_poses` if the model is trained under `--spheric` setting!
+
 It will create folder `results/{dataset_name}/{scene_name}` and run inference on all test data, finally create a gif out of them.
 
-## Lego from Blender
-
-All my experiments are done with image size 200x200, so theoretically PSNR is expected to be lower.
-
-1.  [test_nerfa_color](test_nerfa_color.ipynb) shows that NeRF-A is able to capture image-dependent color variations.
-
-<p align="center">
-  <img src="https://user-images.githubusercontent.com/11364490/105712423-1db60f00-5f5d-11eb-9135-d9df602fa249.gif">
-  <img src="https://user-images.githubusercontent.com/11364490/105626088-0a2d7a00-5e71-11eb-926d-2f7d18816462.gif">
-  <br>
-  Left: NeRF, PSNR=23.17 (paper=23.38). Right: <a href=https://github.com/kwea123/nerf_pl/releases/tag/nerfa_color>pretrained</a> <b>NeRF-A</b>, PSNR=<b>28.20</b> (paper=30.66).
+Example of lego scene using pretrained model and the reconstructed **colored** mesh: (PSNR=31.39, paper=32.54)
+
+<p>
+<img src="https://user-images.githubusercontent.com/11364490/79932648-f8a1e680-8488-11ea-98fe-c11ec22fc8a1.gif" width="200">
+<img src="https://user-images.githubusercontent.com/11364490/80813179-822d8300-8c04-11ea-84e6-142f04714c58.png" width="200">
 </p>
 
-2.  [test_nerfu_occ](test_nerfu_occ.ipynb) shows that NeRF-U is able to decompose the scene into static and transient components when the scene has random occluders.
-
-<p align="center">
-  <img src="https://user-images.githubusercontent.com/11364490/105696553-d4f35b80-5f46-11eb-84f6-2ab0c4f73501.gif">
-  <img src="https://user-images.githubusercontent.com/11364490/105578186-a9933400-5dc1-11eb-8865-e276b581d8fd.gif">
-  <br>
-  Left: NeRF, PSNR=21.94 (paper=19.35). Right: <a href=https://github.com/kwea123/nerf_pl/releases/tag/nerfu_occ>pretrained</a> <b>NeRF-U</b>, PSNR=<b>28.60</b> (paper=23.47).
+Example of fern scene using pretrained model:
+
+![fern](https://user-images.githubusercontent.com/11364490/79932650-f9d31380-8488-11ea-8dad-b70a6a3daa6e.gif)
+
+Example of own scene ([Silica GGO figure](https://www.youtube.com/watch?v=hVQIvEq_Av0)) and the reconstructed **colored** mesh. Click to link to youtube video.
+
+<p>
+<a href="https://youtu.be/yH1ZBcdNsUY">
+  <img src="https://user-images.githubusercontent.com/11364490/80279695-324d4880-873a-11ea-961a-d6350e149ece.gif" height="252">
+</a>
+<img src="https://user-images.githubusercontent.com/11364490/80813184-83f74680-8c04-11ea-8606-40580f753355.png" height="252">
 </p>
 
-3.  [test_nerfw_all](test_nerfw_all.ipynb) shows that NeRF-W is able to both handle color variation and decompose the scene into static and transient components (color variation is not that well learnt though, maybe adding more layers in the static rgb head will help).
-
-<p align="center">
-  <img src="https://user-images.githubusercontent.com/11364490/105775080-8d51eb80-5fa9-11eb-9e89-7147c6377453.gif">
-  <img src="https://user-images.githubusercontent.com/11364490/105630746-43c0ae00-5e8e-11eb-856a-e6ce7ac8c16f.gif">
-  <br>
-  Left: NeRF, PSNR=18.83 (paper=15.73). Right: <a href=https://github.com/kwea123/nerf_pl/releases/tag/nerfw_all>pretrained</a> <b>NeRF-W</b>, PSNR=<b>24.86</b> (paper=22.19).
-</p>
-
-4. Reference: Original NeRF (without `--encode_a` and `--encode_t`) trained on unperturbed data.
-
-<p align="center">
-   <img src="https://user-images.githubusercontent.com/11364490/105649082-0e4dac00-5ef2-11eb-9d56-946e2ac068c4.gif">
-   <br>
-   PSNR=30.93 (paper=32.89)
-</p>
-
-## Brandenburg Gate from Phototourism dataset
-
-See [test_phototourism.ipynb](https://nbviewer.jupyter.org/github/kwea123/nerf_pl/blob/nerfw/test_phototourism.ipynb) for some paper results' reproduction.
-
-Use [eval.py](eval.py) ([example](https://github.com/kwea123/nerf_pl/releases/tag/nerfw_branden)) to create a flythrough video. You might need to design a camera path to make it look more cool!
-
-![brandenburg_test](https://user-images.githubusercontent.com/11364490/107109627-54f1bd80-6885-11eb-9ab1-74a9d66d8942.gif)
-
-# :warning: Notes on differences with the paper
-
-*  Network structure ([nerf.py](models/nerf.py)):
-    *  My base MLP uses 8 layers of 256 units as the original NeRF, while NeRF-W uses **512** units each.
-    *  The static rgb head uses **1** layer as the original NeRF, while NeRF-W uses **4** layers. Empirically I found more layers to overfit when there is data perturbation, as it tends to explain the color change by the view change as well.
-    *  I use **softplus** activation for sigma (reason explained [here](https://github.com/bmild/nerf/issues/29#issuecomment-765335765)) while NeRF-W uses **relu**.
-    *  I apply `+beta_min` all the way at the end of compositing all raw betas (see `results['beta']` in [rendering.py](models/rendering.py)). The paper adds `beta_min` to raw betas first then composite them. I think my implementation is the correct way because initially the network outputs low sigmas, in which case the composited beta (if `beta_min` is added first) will be low too. Therefore not only values lower than `beta_min` will be output, but sometimes the composited beta will be *zero* if all sigmas are zeros, which causes problem in loss computation (division by zero). I'm not totally sure about this part, if anyone finds a better implementation please tell me.
-
-*  Training hyperparameters
-    *  I find larger (but not too large) `beta_min` achieves better result, so my default `beta_min` is `0.1` instead of `0.03` in the paper.
-    *  I add 3 to `beta_loss` (equation 13) to make it positive empirically.
-    *  When there is no transient head (NeRF-A), the loss is the average MSE error of coarse and fine models (not specified in the paper).
-    *  Other hyperparameters differ quite a lot from the paper (although many are not specified, they say that they use grid search to find the best). Please check each pretrained models in the release.
-
-*  Phototourism evaluation
-    *  To evaluate the results on the testing set, they train on the left half of the image and evaluate on the right half (to train the embedding of the test images). I didn't perform this additional training, I only evaluated on the training images. It should be easy to implement this.+## Portable scenes
+The concept of NeRF is that the whole scene is compressed into a NeRF model, then we can render from any pose we want. To render from plausible poses, we can leverage the training poses; therefore, you can generate video with **only** the trained model and the poses (hence the name of portable scenes). I provided my silica model in [release](https://github.com/kwea123/nerf_pl/releases), feel free to play around with it!
+
+If you trained some interesting scenes, you are also welcomed to share the model (and the `poses_bounds.npy`) by sending me an email, or post in issues! After all, a model is just around **5MB**! Please run `python utils/save_weights_only.py --ckpt_path $YOUR_MODEL_PATH` to extract the final model.
+
+# :ribbon: Mesh
+
+See [README_mesh](README_mesh.md) for reconstruction of **colored** mesh. Only supported for blender dataset and 360 inward-facing data!
+
+# :warning: Notes on differences with the original repo
+
+*  The learning rate decay in the original repo is **by step**, which means it decreases every step, here I use learning rate decay **by epoch**, which means it changes only at the end of 1 epoch.
+*  The validation image for LLFF dataset is chosen as the most centered image here, whereas the original repo chooses every 8th image.
+*  The rendering spiral path is slightly different from the original repo (I use approximate values to simplify the code).
+
+# :mortar_board: COLAB
+
+I also prepared colab notebooks that allow you to run the algorithm on any machine without GPU requirement.
+
+*  [colmap](https://gist.github.com/kwea123/f0e8f38ff2aa94495dbfe7ae9219f75c) to prepare camera poses for your own training data
+*  [nerf](https://gist.github.com/kwea123/a3c541a325e895ef79ecbc0d2e6d7221) to train on your data
+*  [extract_mesh](https://gist.github.com/kwea123/77ed1640f9bc9550136dc13a6a419e88) to extract colored mesh
+
+Please see [this playlist](https://www.youtube.com/playlist?list=PLDV2CyUo4q-K02pNEyDr7DYpTQuka3mbV) for the detailed tutorials.
+
+# :jack_o_lantern: SHOWOFF
+
+We can incorporate *ray tracing* techniques into the volume rendering pipeline, and realize realistic scene editing (following is the `materials` scene with an object removed, and a mesh is inserted and rendered with ray tracing). The code **will not** be released.
+
+![add](https://user-images.githubusercontent.com/11364490/90312710-92face00-df41-11ea-9eea-10f24849b407.gif)
+![add2](https://user-images.githubusercontent.com/11364490/90360796-92744b80-e097-11ea-859d-159aa2519375.gif)