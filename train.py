--- conflicted
+++ resolved
@@ -183,13 +183,8 @@
 def main(hparams):
     system = NeRFSystem(hparams)
     checkpoint_callback = \
-<<<<<<< HEAD
-        ModelCheckpoint(filepath=os.path.join(hparams.save_path, hparams.exp_name,
-                                              '{epoch:d}'),
-=======
-        ModelCheckpoint(dirpath=f'ckpts/{hparams.exp_name}',
+        ModelCheckpoint(dirpath=os.path.join(hparams.save_path, hparams.exp_name),
                         filename='{epoch:d}',
->>>>>>> b97a2c8b
                         monitor='val/psnr',
                         mode='max',
                         save_top_k=-1)
