--- conflicted
+++ resolved
@@ -1,15 +1,10 @@
 from .blender import BlenderDataset
 from .llff import LLFFDataset
-<<<<<<< HEAD
 from .phototourism import PhototourismDataset
-
-dataset_dict = {'blender': BlenderDataset,
-                'llff': LLFFDataset,
-                'phototourism': PhototourismDataset}
-=======
 from .tanks_and_temples import TanksAndTemplesDataset
 
 dataset_dict = {'blender': BlenderDataset,
                 'llff': LLFFDataset,
-                't&t': TanksAndTemplesDataset}
->>>>>>> 0422bc18
+                'phototourism': PhototourismDataset,
+                't&t': TanksAndTemplesDataset,
+                }