--- conflicted
+++ resolved
@@ -3,52 +3,25 @@
 import json
 import numpy as np
 import os
-from PIL import Image, ImageDraw
+from PIL import Image
 from torchvision import transforms as T
 
 from .ray_utils import *
 
-def add_perturbation(img, perturbation, seed):
-    if 'color' in perturbation:
-        np.random.seed(seed)
-        img_np = np.array(img)/255.0
-        s = np.random.uniform(0.8, 1.2, size=3)
-        b = np.random.uniform(-0.2, 0.2, size=3)
-        img_np[..., :3] = np.clip(s*img_np[..., :3]+b, 0, 1)
-        img = Image.fromarray((255*img_np).astype(np.uint8))
-    if 'occ' in perturbation:
-        draw = ImageDraw.Draw(img)
-        np.random.seed(seed)
-        left = np.random.randint(200, 400)
-        top = np.random.randint(200, 400)
-        for i in range(10):
-            np.random.seed(10*seed+i)
-            random_color = tuple(np.random.choice(range(256), 3))
-            draw.rectangle(((left+20*i, top), (left+20*(i+1), top+200)),
-                            fill=random_color)
-    return img
-
-
 class BlenderDataset(Dataset):
-    def __init__(self, root_dir, split='train', img_wh=(800, 800),
-                 perturbation=[]):
+    def __init__(self, root_dir, split='train', img_wh=(800, 800)):
         self.root_dir = root_dir
         self.split = split
         assert img_wh[0] == img_wh[1], 'image width must equal image height!'
         self.img_wh = img_wh
         self.define_transforms()
 
-        assert set(perturbation).issubset({"color", "occ"}), \
-            'Only "color" and "occ" perturbations are supported!'
-        self.perturbation = perturbation
-        if self.split == 'train':
-            print(f'add {self.perturbation} perturbation!')
         self.read_meta()
         self.white_back = True
 
     def read_meta(self):
         with open(os.path.join(self.root_dir,
-                               f"transforms_{self.split.split('_')[-1]}.json"), 'r') as f:
+                               f"transforms_{self.split}.json"), 'r') as f:
             self.meta = json.load(f)
 
         w, h = self.img_wh
@@ -56,10 +29,6 @@
                                                                      # when W=800
 
         self.focal *= self.img_wh[0]/800 # modify focal length to match size self.img_wh
-        self.K = np.eye(3)
-        self.K[0, 0] = self.K[1, 1] = self.focal
-        self.K[0, 2] = w/2
-        self.K[1, 2] = h/2
 
         # bounds, common for all scenes
         self.near = 2.0
@@ -67,49 +36,25 @@
         self.bounds = np.array([self.near, self.far])
         
         # ray directions for all pixels, same for all images (same H, W, focal)
-<<<<<<< HEAD
-        self.directions = \
-            get_ray_directions(h, w, self.K) # (h, w, 3)
-            
-=======
         self.directions = get_ray_directions(h, w, self.focal) # (h, w, 3)
         directions = self.directions.view(-1, 3)
->>>>>>> 53fdc520
         if self.split == 'train': # create buffer of all rays and rgb data
+            self.image_paths = []
+            self.poses = []
             self.all_rays = []
             self.all_rgbs = []
-<<<<<<< HEAD
-            for t, frame in enumerate(self.meta['frames']):
-                pose = np.array(frame['transform_matrix'])[:3, :4]
-                c2w = torch.FloatTensor(pose)
-=======
             for i, frame in enumerate(self.meta['frames']):
                 pose = np.array(frame['transform_matrix'])[:3, :4]
                 self.poses += [pose]
->>>>>>> 53fdc520
 
                 image_path = os.path.join(self.root_dir, f"{frame['file_path']}.png")
+                self.image_paths += [image_path]
                 img = Image.open(image_path)
-                if t != 0: # perturb everything except the first image.
-                           # cf. Section D in the supplementary material
-                    img = add_perturbation(img, self.perturbation, t)
-
                 img = img.resize(self.img_wh, Image.LANCZOS)
                 img = self.transform(img) # (4, h, w)
                 img = img.view(4, -1).permute(1, 0) # (h*w, 4) RGBA
                 img = img[:, :3]*img[:, -1:] + (1-img[:, -1:]) # blend A to RGB
                 self.all_rgbs += [img]
-<<<<<<< HEAD
-                
-                rays_o, rays_d = get_rays(self.directions, c2w) # both (h*w, 3)
-                rays_t = t * torch.ones(len(rays_o), 1)
-
-                self.all_rays += [torch.cat([rays_o, rays_d,
-                                             self.near*torch.ones_like(rays_o[:, :1]),
-                                             self.far*torch.ones_like(rays_o[:, :1]),
-                                             rays_t],
-                                             1)] # (h*w, 8)
-=======
                 rays_t = i * torch.ones(len(directions), 1)
 
                 self.all_rays += [torch.cat([directions,
@@ -120,7 +65,6 @@
 
             self.poses = np.stack(self.poses)
             self.poses_dict = {i: self.poses[i] for i in range(self.poses.shape[0])}
->>>>>>> 53fdc520
 
             self.all_rays = torch.cat(self.all_rays, 0) # (len(self.meta['frames])*h*w, 3)
             self.all_rgbs = torch.cat(self.all_rgbs, 0) # (len(self.meta['frames])*h*w, 3)
@@ -137,24 +81,15 @@
 
     def __getitem__(self, idx):
         if self.split == 'train': # use data in the buffers
-<<<<<<< HEAD
-            sample = {'rays': self.all_rays[idx, :8],
-                      'ts': self.all_rays[idx, 8].long(),
-=======
             sample = {'rays': self.all_rays[idx],
                       'ts': self.all_rays[idx, -1].long(),
->>>>>>> 53fdc520
                       'rgbs': self.all_rgbs[idx]}
 
         else: # create data for each image separately
             frame = self.meta['frames'][idx]
             c2w = torch.FloatTensor(frame['transform_matrix'])[:3, :4]
-            t = 0 # transient embedding index, 0 for val and test (no perturbation)
 
             img = Image.open(os.path.join(self.root_dir, f"{frame['file_path']}.png"))
-            if self.split == 'test_train' and idx != 0:
-                t = idx
-                img = add_perturbation(img, self.perturbation, idx)
             img = img.resize(self.img_wh, Image.LANCZOS)
             img = self.transform(img) # (4, H, W)
             valid_mask = (img[-1]>0).flatten() # (H*W) valid color area
@@ -169,20 +104,8 @@
                               1) # (H*W, 8)
 
             sample = {'rays': rays,
-                      'ts': t * torch.ones(len(rays), dtype=torch.long),
                       'rgbs': img,
                       'c2w': c2w,
                       'valid_mask': valid_mask}
 
-            if self.split == 'test_train' and self.perturbation:
-                 # append the original (unperturbed) image
-                img = Image.open(os.path.join(self.root_dir, f"{frame['file_path']}.png"))
-                img = img.resize(self.img_wh, Image.LANCZOS)
-                img = self.transform(img) # (4, H, W)
-                valid_mask = (img[-1]>0).flatten() # (H*W) valid color area
-                img = img.view(4, -1).permute(1, 0) # (H*W, 4) RGBA
-                img = img[:, :3]*img[:, -1:] + (1-img[:, -1:]) # blend A to RGB
-                sample['original_rgbs'] = img
-                sample['original_valid_mask'] = valid_mask
-
         return sample