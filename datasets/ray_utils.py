--- conflicted
+++ resolved
@@ -2,15 +2,14 @@
 from kornia import create_meshgrid
 
 
-def get_ray_directions(H, W, K):
+def get_ray_directions(H, W, focal):
     """
     Get ray directions for all pixels in camera coordinate.
     Reference: https://www.scratchapixel.com/lessons/3d-basic-rendering/
                ray-tracing-generating-camera-rays/standard-coordinate-systems
 
     Inputs:
-        H, W: image height and width
-        K: (3, 3) camera intrinsics
+        H, W, focal: image height, width and focal length
 
     Outputs:
         directions: (H, W, 3), the direction of the rays in camera coordinate
@@ -19,9 +18,8 @@
     i, j = grid.unbind(-1)
     # the direction here is without +0.5 pixel centering as calibration is not so accurate
     # see https://github.com/bmild/nerf/issues/24
-    fx, fy, cx, cy = K[0, 0], K[1, 1], K[0, 2], K[1, 2]
     directions = \
-        torch.stack([(i-cx)/fx, -(j-cy)/fy, -torch.ones_like(i)], -1) # (H, W, 3)
+        torch.stack([(i-W/2)/focal, -(j-H/2)/focal, -torch.ones_like(i)], -1) # (H, W, 3)
 
     return directions
 
@@ -34,10 +32,6 @@
     Inputs:
         directions: (B, 3) precomputed ray directions in camera coordinate
         c2w: (B, 3, 4) transformation matrix from camera coordinate to world coordinate
-<<<<<<< HEAD
-
-=======
->>>>>>> 53fdc520
     Outputs:
         rays_o: (H*W, 3), the origin of the rays in world coordinate
         rays_d: (H*W, 3), the normalized direction of the rays in world coordinate
