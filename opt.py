import argparse

def get_opts():
    parser = argparse.ArgumentParser()

    parser.add_argument('--root_dir', type=str, required=True,
                        help='root directory of dataset')
    parser.add_argument('--random_seed', type=int, default=42,
                        help='Set random seed everywhere')
    parser.add_argument('--N_images', type=int, required=True,
                        help='Number of images in dataset')
    parser.add_argument('--dataset_name', type=str, default='blender',
                        choices=['blender', 'phototourism'],
                        help='which dataset to train/val')
    # for blender
    parser.add_argument('--data_perturb', nargs="+", type=str, default=[],
                        help='''what perturbation to add to data.
                                Available choices: [], ["color"], ["occ"] or ["color", "occ"]
                             ''')
    parser.add_argument('--img_wh', nargs="+", type=int, default=[800, 800],
                        help='resolution (img_w, img_h) of the image')
    # for phototourism
    parser.add_argument('--img_downscale', type=int, default=1,
                        help='how much to downscale the images for phototourism dataset')
    parser.add_argument('--use_cache', default=False, action="store_true",
                        help='whether to use ray cache (make sure img_downscale is the same)')

<<<<<<< HEAD
    # original NeRF parameters
=======
>>>>>>> 53fdc520
    parser.add_argument('--N_emb_xyz', type=int, default=10,
                        help='number of xyz embedding frequencies')
    parser.add_argument('--N_emb_dir', type=int, default=4,
                        help='number of direction embedding frequencies')
    parser.add_argument('--N_samples', type=int, default=64,
                        help='number of coarse samples')
    parser.add_argument('--N_importance', type=int, default=128,
                        help='number of additional fine samples')
    parser.add_argument('--N_hidden_units', type=int, default=256,
                        help='number of hidden units in each layer')
    parser.add_argument('--N_layers', type=int, default=8,
                        help='number of layers')
    parser.add_argument('--skip_connections',  nargs='+', type=int, default=[4],
                        help='skip connections for pose embedding')

    parser.add_argument('--use_disp', default=False, action="store_true",
                        help='use disparity depth sampling')
    parser.add_argument('--perturb', type=float, default=0.0,
                        help='factor to perturb depth sampling points')
    parser.add_argument('--noise_std', type=float, default=1.0,
                        help='std dev of noise added to regularize sigma')

<<<<<<< HEAD
    # NeRF-W parameters
    parser.add_argument('--N_vocab', type=int, default=100,
                        help='''number of vocabulary (number of images) 
                                in the dataset for nn.Embedding''')
    parser.add_argument('--encode_a', default=False, action="store_true",
                        help='whether to encode appearance (NeRF-A)')
    parser.add_argument('--N_a', type=int, default=48,
                        help='number of embeddings for appearance')
    parser.add_argument('--encode_t', default=False, action="store_true",
                        help='whether to encode transient object (NeRF-U)')
    parser.add_argument('--N_tau', type=int, default=16,
                        help='number of embeddings for transient objects')
    parser.add_argument('--beta_min', type=float, default=0.1,
                        help='minimum color variance for each ray')

    # Bundle-Adjusting Neural Radiance Fields
    parser.add_argument('--refine_pose', default=False, action="store_true",
                        help='whether to refine input camera poses (BARF)')
=======
    # Unknown/inaccurate camera poses
    parser.add_argument('--refine_pose', default=False, action="store_true",
                        help='whether to refine input camera poses')
    parser.add_argument('--pose_init', type=str, choices=['identity', 'perturb', 'original'], default='original',
                        help='How to initialize poses when optimizing for them too')
    parser.add_argument('--pose_sigma', type=float, default=0,
                        help='Perturb initial pose by additive noise sampled from normal dist with this sigma')
    # BARF https://arxiv.org/pdf/2104.06405.pdf
    parser.add_argument('--barf_start', type=int, default=-1,
                        help='Set alpha between start and end for pos encoding')
    parser.add_argument('--barf_end', type=int, default=-1,
                        help='Set alpha between start and end for pos encoding')

    # parser.add_argument('--decay_step_pose', nargs='+', type=int, default=list(range(0,370000,3700)),
    #                     help='scheduler decay step for pose params')
    # parser.add_argument('--decay_gamma_pose', type=float, default=0.9,
    #                     help='learning rate decay amount for pose params')
    parser.add_argument('--lr_pose', type=float, default=1e-3,
                        help='learning rate for pose')
>>>>>>> 53fdc520

    parser.add_argument('--batch_size', type=int, default=1024,
                        help='batch size')
    parser.add_argument('--chunk', type=int, default=32*1024,
                        help='chunk size to split the input to avoid OOM')
    parser.add_argument('--num_epochs', type=int, default=10000,
                        help='number of training epochs')
    parser.add_argument('--num_gpus', type=int, default=1,
                        help='number of gpus')

    parser.add_argument('--ckpt_path', type=str, default=None,
                        help='pretrained checkpoint to load (including optimizers, etc)')
    parser.add_argument('--prefixes_to_ignore', nargs='+', type=str, default=['loss'],
                        help='the prefixes to ignore in the checkpoint state dict')
    parser.add_argument('--weight_path', type=str, default=None,
                        help='pretrained model weight to load (do not load optimizers, etc)')

    parser.add_argument('--optimizer', type=str, default='adam',
                        help='optimizer type',
                        choices=['sgd', 'adam', 'radam', 'ranger'])
    parser.add_argument('--lr', type=float, default=5e-4,
                        help='learning rate')
    parser.add_argument('--momentum', type=float, default=0.9,
                        help='learning rate momentum')
    parser.add_argument('--weight_decay', type=float, default=0,
                        help='weight decay')
    parser.add_argument('--lr_scheduler', type=str, default='steplr',
                        help='scheduler type',
                        choices=['steplr', 'cosine', 'poly'])
    #### params for warmup, only applied when optimizer == 'sgd' or 'adam'
    parser.add_argument('--warmup_multiplier', type=float, default=1.0,
                        help='lr is multiplied by this factor after --warmup_epochs')
    parser.add_argument('--warmup_epochs', type=int, default=0,
                        help='Gradually warm-up(increasing) learning rate in optimizer')
    ###########################
    #### params for steplr ####
    parser.add_argument('--lr_end', type=float, default=5e-4,
                        help='learning rate at last epoch')
    parser.add_argument('--lr_pose_end', type=float, default=1e-3,
                        help='learning rate for pose')
    # parser.add_argument('--decay_step', nargs='+', type=int, default=list(range(0,370000,370)),
    #                     help='[SET AUTOMATICALLY] scheduler decay step')
    parser.add_argument('--decay_gamma', type=float, default=0.9954,
                        help='learning rate decay amount')
    ###########################
    #### params for poly ####
    parser.add_argument('--poly_exp', type=float, default=0.9,
                        help='exponent for polynomial learning rate decay')
    ###########################

    parser.add_argument('--save_path', type=str, default='./',
                        help='paths to save checkpoints and logs to')
    parser.add_argument('--exp_name', type=str, default='exp',
                        help='experiment name')
    parser.add_argument('--save_path', type=str, default='./ckpts',
                        help='paths to save checkpoints to')
    parser.add_argument('--refresh_every', type=int, default=1,
                        help='print the progress bar every X steps')

    return parser.parse_args()<|MERGE_RESOLUTION|>--- conflicted
+++ resolved
@@ -3,32 +3,21 @@
 def get_opts():
     parser = argparse.ArgumentParser()
 
-    parser.add_argument('--root_dir', type=str, required=True,
+    parser.add_argument('--root_dir', type=str,
+                        default='/home/ubuntu/data/nerf_example_data/nerf_synthetic/lego',
                         help='root directory of dataset')
     parser.add_argument('--random_seed', type=int, default=42,
                         help='Set random seed everywhere')
     parser.add_argument('--N_images', type=int, required=True,
                         help='Number of images in dataset')
     parser.add_argument('--dataset_name', type=str, default='blender',
-                        choices=['blender', 'phototourism'],
+                        choices=['blender', 'llff'],
                         help='which dataset to train/val')
-    # for blender
-    parser.add_argument('--data_perturb', nargs="+", type=str, default=[],
-                        help='''what perturbation to add to data.
-                                Available choices: [], ["color"], ["occ"] or ["color", "occ"]
-                             ''')
     parser.add_argument('--img_wh', nargs="+", type=int, default=[800, 800],
                         help='resolution (img_w, img_h) of the image')
-    # for phototourism
-    parser.add_argument('--img_downscale', type=int, default=1,
-                        help='how much to downscale the images for phototourism dataset')
-    parser.add_argument('--use_cache', default=False, action="store_true",
-                        help='whether to use ray cache (make sure img_downscale is the same)')
+    parser.add_argument('--spheric_poses', default=False, action="store_true",
+                        help='whether images are taken in spheric poses (for llff)')
 
-<<<<<<< HEAD
-    # original NeRF parameters
-=======
->>>>>>> 53fdc520
     parser.add_argument('--N_emb_xyz', type=int, default=10,
                         help='number of xyz embedding frequencies')
     parser.add_argument('--N_emb_dir', type=int, default=4,
@@ -51,26 +40,6 @@
     parser.add_argument('--noise_std', type=float, default=1.0,
                         help='std dev of noise added to regularize sigma')
 
-<<<<<<< HEAD
-    # NeRF-W parameters
-    parser.add_argument('--N_vocab', type=int, default=100,
-                        help='''number of vocabulary (number of images) 
-                                in the dataset for nn.Embedding''')
-    parser.add_argument('--encode_a', default=False, action="store_true",
-                        help='whether to encode appearance (NeRF-A)')
-    parser.add_argument('--N_a', type=int, default=48,
-                        help='number of embeddings for appearance')
-    parser.add_argument('--encode_t', default=False, action="store_true",
-                        help='whether to encode transient object (NeRF-U)')
-    parser.add_argument('--N_tau', type=int, default=16,
-                        help='number of embeddings for transient objects')
-    parser.add_argument('--beta_min', type=float, default=0.1,
-                        help='minimum color variance for each ray')
-
-    # Bundle-Adjusting Neural Radiance Fields
-    parser.add_argument('--refine_pose', default=False, action="store_true",
-                        help='whether to refine input camera poses (BARF)')
-=======
     # Unknown/inaccurate camera poses
     parser.add_argument('--refine_pose', default=False, action="store_true",
                         help='whether to refine input camera poses')
@@ -90,7 +59,6 @@
     #                     help='learning rate decay amount for pose params')
     parser.add_argument('--lr_pose', type=float, default=1e-3,
                         help='learning rate for pose')
->>>>>>> 53fdc520
 
     parser.add_argument('--batch_size', type=int, default=1024,
                         help='batch size')
@@ -145,9 +113,5 @@
                         help='paths to save checkpoints and logs to')
     parser.add_argument('--exp_name', type=str, default='exp',
                         help='experiment name')
-    parser.add_argument('--save_path', type=str, default='./ckpts',
-                        help='paths to save checkpoints to')
-    parser.add_argument('--refresh_every', type=int, default=1,
-                        help='print the progress bar every X steps')
 
     return parser.parse_args()